import numpy as np
from dsl.utilities.plot import plot_selection
from dsl.utilities.checks import check_axis, check_num_rotations, check_color, check_integer
from scipy.ndimage import binary_fill_holes
from dsl.utilities.transformation_utilities import create_grid3d, find_bounding_rectangle, find_bounding_square, center_of_mass
from dsl.select import Selector
from dsl.color_select import ColorSelector


# Transformer class that contains methods to transform the grid.
# The grid is a 2D numpy array, and the selection is a 3D boolean mask.
# Hence, the grid must be stacked along the third dimension to create a 3D grid, using the create_grid3d method.

# Implemented methods:
# 1 - flipv(grid, selection): Flip the grid vertically.
# 2 - fliph(grid, selection): Flip the grid horizontally.
# 3 - delete(grid, selection): Set the value of the selected cells to 0.
# 4 - rotate90(grid, selection): Rotate the selected cells 90 degrees counterclockwise.
# 5 - rotate180(grid, selection): Rotate the selected cells 180 degrees counterclockwise.
# 6 - rotate270(grid, selection): Rotate the selected cells 270 degrees counterclockwise.
# 7 - crop(grid, selection): Crop the grid to the bounding rectangle around the selection. Use -1 as the value for cells outside the selection.
# 8 - fill_with_color(grid, color, fill_color): Fills any shape of a given color with the fill_color
# 9 - mirror_main_diagonal(grid, selection): Mirror the selected region along the main diagonal (top-left to bottom-right).
# 10 - mirror_anti_diagonal(grid, selection): Mirror the selected region along the anti-diagonal (top-right to bottom-left).
# 11 - color(grid, selection, color_selected): Apply a color transformation (color_selected) to the selected cells (selection) in the grid and return a new 3D grid.   
# 12 - copy_paste(grid, selection, shift_x, shift_y): Shift the selected cells in the grid by (shift_x, shift_y).
<<<<<<< HEAD
# 13 - copy_sum(grid, selection, shift_x, shift_y): Shift the selected cells in the grid by (shift_x, shift_y) without using loops and sum the values.
# 14 - cut_paste(grid, selection, shift_x, shift_y): Shift the selected cells in the grid by (shift_x, shift_y) and set the original cells to 0.
# 15 - cut_sum(grid, selection, shift_x, shift_y): Shift the selected cells in the grid by (shift_x, shift_y) without using loops and sum the values.
# 16 - change_background_color(grid, selection, new_color): Change the background color of the grid to the specified color.
# 17 - vupscale(grid, selection, scale_factor): Upscale the selection in the grid by a specified scale factor, and cap the upscaled selection to match the original size.
# 18 - hupscale(grid, selection, scale_factor): Upscale the selection in the grid by a specified scale factor, and cap the upscaled selection to match the original size.
# 19 - fill_bounding_rectangle_with_color(grid, selection, color): Fill the bounding rectangle around the selection with the specified color.
# 20 - fill_bounding_square_with_color(grid, selection, color): Fill the bounding square around the selection with the specified color.
# 21 - mirror_horizontally(grid, selection): Mirrors the selection horizontally out of the original grid. Works only id columns < 15.
# 22 - mirror_vertically(grid, selection): Mirrors the selection vertically out of the original grid. Works only id rows < 15.
# 23 - duplicate_horizontally(grid, selection): Duplicate the selection horizontally out of the original grid. Works only if columns < 15.
# 24 - duplicate_vertically(grid, selection): Duplicate the selection vertically out of the original grid. Works only if rows < 15.
# 25 - cut_sum(grid, selection, shift_x, shift_y): Shift the selected cells in the grid by (shift_x, shift_y) without using loops and sum the values.

=======
# 13 - cut_paste(grid, selection, shift_x, shift_y): Shift the selected cells in the grid by (shift_x, shift_y) and set the original cells to 0.
# 14 - change_background_color(grid, selection, new_color): Change the background color of the grid to the specified color.
# 15 - vupscale(grid, selection, scale_factor): Upscale the selection in the grid by a specified scale factor, and cap the upscaled selection to match the original size.
# 16 - hupscale(grid, selection, scale_factor): Upscale the selection in the grid by a specified scale factor, and cap the upscaled selection to match the original size.
# 17 - fill_bounding_rectangle_with_color(grid, selection, color): Fill the bounding rectangle around the selection with the specified color.
# 18 - fill_bounding_square_with_color(grid, selection, color): Fill the bounding square around the selection with the specified color.
# 19 - mirror_horizontally(grid, selection): Mirrors the selection horizontally out of the original grid. Works only id columns < 15.
# 20 - mirror_vertically(grid, selection): Mirrors the selection vertically out of the original grid. Works only id rows < 15.
# 21 - duplicate_horizontally(grid, selection): Duplicate the selection horizontally out of the original grid. Works only if columns < 15.
# 22 - duplicate_vertically(grid, selection): Duplicate the selection vertically out of the original grid. Works only if rows < 15.
# 23 - copy_paste_vertically(grid, selection): For each mask in the selection, copy its selected area and paste it upwards and downwards as many times as possible within the grid bounds.
# 24 - copy_paste_horizontally(grid, selection): For each mask in the selection, copy its selected area and paste it leftwards and rightwards as many times as possible within the grid bounds.
>>>>>>> a682e18c

class Transformer:
    def __init__(self):
        pass

    def flipv(self, grid, selection):
        """
        Flip the grid along the specified axis.
        """
        grid_3d = create_grid3d(grid, selection) # Add an additional dimension to the grid by stacking it
        bounding_rectangle = find_bounding_rectangle(selection) # Find the bounding rectangle around the selection for each slice
        flipped_bounding_rectangle = np.flip(bounding_rectangle, axis=1) # Flip the selection along the specified axis
        grid_3d[bounding_rectangle] = np.flip(grid_3d, axis=1)[flipped_bounding_rectangle] # Flip the bounding rectangle along the specified axis
        return grid_3d
    
    def fliph(self, grid, selection):
        """
        Flip the grid along the specified axis.
        """
        grid_3d = create_grid3d(grid, selection) # Add an additional dimension to the grid by stacking it
        bounding_rectangle = find_bounding_rectangle(selection) # Find the bounding rectangle around the selection for each slice
        flipped_bounding_rectangle = np.flip(bounding_rectangle, axis=2) # Flip the selection along the specified axis
        grid_3d[bounding_rectangle] = np.flip(grid_3d, axis=2)[flipped_bounding_rectangle] # Flip the bounding rectangle along the specified axis
        return grid_3d
    
    def delete(self, grid, selection):
        """
        Set the value of the selected cells to 0.
        """
        grid_3d = create_grid3d(grid, selection)
        grid_3d[selection] = 0
        return grid_3d
    
    def rotate(self, grid, selection, num_rotations):
        """
        Rotate the selected cells 90 degrees n times counterclockwise.
        """
        grid_3d = create_grid3d(grid, selection)
        if check_num_rotations(num_rotations) == False:
            return grid_3d
        bounding_square = find_bounding_square(selection)
        rotated_bounding_square = np.rot90(bounding_square, num_rotations, axes=(1, 2))
        grid_3d[bounding_square] = np.rot90(grid_3d, num_rotations, axes=(1, 2))[rotated_bounding_square]
        return grid_3d
    
    def rotate90(self, grid, selection):
        """
        Rotate the selected cells 90 degrees counterclockwise.
        """
        return self.rotate(grid, selection, 1)

    def rotate180(self, grid, selection):
        """
        Rotate the selected cells 180 degrees counterclockwise.
        """
        return self.rotate(grid, selection, 2)
    
    def rotate270(self, grid, selection):
        """
        Rotate the selected cells 270 degrees counterclockwise.
        """
        return self.rotate(grid, selection, 3)
    
    def crop(self, grid, selection):
        """
        Crop the grid to the bounding rectangle around the selection. Use -1 as the value for cells outside the selection.
        -1 will be the same number that will be used to pad the grids in order to make them the same size.
        """
        grid_3d = create_grid3d(grid, selection)
        bounding_rectangle = find_bounding_rectangle(selection)
        grid_3d[~bounding_rectangle] = -1
        return grid_3d
    
    def color(self, grid, selection, color_selected):
        """
        Apply a color transformation (color_selected) to the selected cells (selection) in the grid and return a new 3D grid.
        """
        if check_color(color_selected) == False:
            return grid_3d
        grid_3d = create_grid3d(grid, selection)
        grid_3d[selection == 1] = color_selected
        return grid_3d

    
    def fill_with_color(self, grid, selection, fill_color): #change to take a selection and not do it alone if we want to + 3d or 2d ?
        '''
        Fill all holes inside the single connected shape of the specified color
        and return the modified 2D grid.
        '''
        grid_3d = create_grid3d(grid, selection)  

        if check_color(fill_color) == False:
            return grid_3d
        filled_masks = np.array([binary_fill_holes(i) for i in selection])
        # Fill the holes in the grids with the specified color
        new_masks = filled_masks & (~selection)
        grid_3d[new_masks] = fill_color

        return grid_3d
        
    def flip_main_diagonal(self, grid, selection):
        '''
        Mirror the selected region along the main diagonal (top-left to bottom-right).
        '''
        grid_3d = create_grid3d(grid, selection)
        bounding_square = find_bounding_square(selection)  # Find the bounding square for each selection slice

        for i in range(grid_3d.shape[0]):  # Iterate through each selection slice
            mask = bounding_square[i]  # Mask for the current bounding square
            rows, cols = np.where(mask)  # Get the indices of the selected region
            if len(rows) > 0 and len(cols) > 0:
                # Calculate the bounding square limits
                min_row, max_row = rows.min(), rows.max()
                min_col, max_col = cols.min(), cols.max()

                # Extract the square region
                square = grid_3d[i, min_row:max_row+1, min_col:max_col+1]
                # Mirror along the main diagonal
                mirrored = square.T
                # Replace the original square with the mirrored one
                grid_3d[i, min_row:max_row+1, min_col:max_col+1] = mirrored

        return grid_3d

    def flip_anti_diagonal(self, grid, selection):
        '''
        Mirror the selected region along the anti-diagonal (top-right to bottom-left).
        '''
        grid_3d = create_grid3d(grid, selection)
        bounding_square = find_bounding_square(selection)  # Find the bounding square for each selection slice

        for i in range(grid_3d.shape[0]):  # Iterate through each selection slice
            mask = bounding_square[i]  # Mask for the current bounding square
            rows, cols = np.where(mask)  # Get the indices of the selected region
            if len(rows) > 0 and len(cols) > 0:
                # Calculate the bounding square limits
                min_row, max_row = rows.min(), rows.max()
                min_col, max_col = cols.min(), cols.max()

                # Extract the square region
                square = grid_3d[i, min_row:max_row+1, min_col:max_col+1].copy()
                # Mirror along the anti-diagonal
                mirrored = np.flip((np.rot90(square)),1)
                # Replace the original square with the mirrored one
                grid_3d[i, min_row:max_row+1, min_col:max_col+1] = mirrored

        return grid_3d

    def copy_paste(self, grid, selection, shift_x, shift_y):
        """
        Shift the selected cells in the grid by (shift_x, shift_y) without using loops.
        """
        grid_3d = create_grid3d(grid, selection)

        # Get the indices where the selection is True
        layer_idxs, old_row_idxs, old_col_idxs = np.where(selection)

        # Compute the new coordinates after shifting
        new_row_idxs = old_row_idxs + shift_y  # Shift rows (vertical)
        new_col_idxs = old_col_idxs + shift_x  # Shift columns (horizontal)

        # Filter out coordinates that are out of bounds
        valid_mask = (
            (new_row_idxs >= 0) & (new_row_idxs < grid_3d.shape[1]) &
            (new_col_idxs >= 0) & (new_col_idxs < grid_3d.shape[2])
        )

        # Apply the valid mask to indices and coordinates
        layer_idxs = layer_idxs[valid_mask]
        old_row_idxs = old_row_idxs[valid_mask]
        old_col_idxs = old_col_idxs[valid_mask]
        new_row_idxs = new_row_idxs[valid_mask]
        new_col_idxs = new_col_idxs[valid_mask]

        # Get the values to copy
        values = grid_3d[layer_idxs, old_row_idxs, old_col_idxs]

        # Copy the values to the new positions
        grid_3d[layer_idxs, new_row_idxs, new_col_idxs] = values

        return grid_3d
    

    def copy_sum(self, grid, selection, shift_x, shift_y):
        """
        Shift the selected cells in the grid by (shift_x, shift_y) without using loops.
        """
        grid_3d = create_grid3d(grid, selection)

        # Get the indices where the selection is True
        layer_idxs, old_row_idxs, old_col_idxs = np.where(selection)

        # Compute the new coordinates after shifting
        new_row_idxs = old_row_idxs + shift_y  # Shift rows (vertical)
        new_col_idxs = old_col_idxs + shift_x  # Shift columns (horizontal)

        # Filter out coordinates that are out of bounds
        valid_mask = (
            (new_row_idxs >= 0) & (new_row_idxs < grid_3d.shape[1]) &
            (new_col_idxs >= 0) & (new_col_idxs < grid_3d.shape[2])
        )

        # Apply the valid mask to indices and coordinates
        layer_idxs = layer_idxs[valid_mask]
        old_row_idxs = old_row_idxs[valid_mask]
        old_col_idxs = old_col_idxs[valid_mask]
        new_row_idxs = new_row_idxs[valid_mask]
        new_col_idxs = new_col_idxs[valid_mask]

        # Get the values to copy
        values = grid_3d[layer_idxs, old_row_idxs, old_col_idxs]

        # Copy the values to the new positions
        np.add.at(grid_3d, (layer_idxs, new_row_idxs, new_col_idxs), values)

        return grid_3d
    
    def cut_paste(self, grid, selection, shift_x, shift_y):
        """
        Shift the selected cells in the grid by (shift_x, shift_y) without using loops.
        """
        grid_3d = create_grid3d(grid, selection)

        # Get the indices where the selection is True
        layer_idxs, old_row_idxs, old_col_idxs = np.where(selection)

        # Compute the new coordinates after shifting
        new_row_idxs = old_row_idxs + shift_y  # Shift rows (vertical)
        new_col_idxs = old_col_idxs + shift_x  # Shift columns (horizontal)

        # Filter out coordinates that are out of bounds
        valid_mask = (
            (new_row_idxs >= 0) & (new_row_idxs < grid_3d.shape[1]) &
            (new_col_idxs >= 0) & (new_col_idxs < grid_3d.shape[2])
        )

        # Get the values to move
        values = grid_3d[layer_idxs[valid_mask], old_row_idxs[valid_mask], old_col_idxs[valid_mask]]

        # Clear the original positions
        grid_3d[layer_idxs, old_row_idxs, old_col_idxs] = 0

        # Assign the values to the new positions
        grid_3d[layer_idxs[valid_mask], new_row_idxs[valid_mask], new_col_idxs[valid_mask]] = values

        return grid_3d


    def cut_sum(self, grid, selection, shift_x, shift_y):
        """
        Shift the selected cells in the grid by (shift_x, shift_y) without using loops.
        """
        grid_3d = create_grid3d(grid, selection)

        # Get the indices where the selection is True
        layer_idxs, old_row_idxs, old_col_idxs = np.where(selection)

        # Compute the new coordinates after shifting
        new_row_idxs = old_row_idxs + shift_y  # Shift rows (vertical)
        new_col_idxs = old_col_idxs + shift_x  # Shift columns (horizontal)

        # Filter out coordinates that are out of bounds
        valid_mask = (
            (new_row_idxs >= 0) & (new_row_idxs < grid_3d.shape[1]) &
            (new_col_idxs >= 0) & (new_col_idxs < grid_3d.shape[2])
        )

        # Get the values to move
        values = grid_3d[layer_idxs[valid_mask], old_row_idxs[valid_mask], old_col_idxs[valid_mask]]

        # Clear the original positions
        grid_3d[layer_idxs, old_row_idxs, old_col_idxs] = 0

        # Paste the values to the new positions adding them to the existing values
        np.add.at(grid_3d, (layer_idxs[valid_mask], new_row_idxs[valid_mask], new_col_idxs[valid_mask]), values)

        return grid_3d
    

    def change_background_color(self, grid, selection, new_color):
        '''
        Change the background color of the grid to the specified color.
        '''
    
        grid3d = create_grid3d(grid, selection)
        color_selector = ColorSelector()
        background_color = color_selector.mostcolor(grid) # Get the most common color in the grid
        grid3d[grid3d == background_color] = new_color # Change the background color to the specified color

        if check_color(new_color) == False: # Check if the color is valid
            return grid3d
        
        return grid3d
    
    def change_selection_to_background_color(self, grid, selection):
        '''
        Change the selected cells in the grid to the background color.
        ''' 
        color_selector = ColorSelector()
        background_color = color_selector.mostcolor(grid)
        grid_3d = create_grid3d(grid, selection)
        grid_3d[selection == 1] = background_color

        return grid_3d

    def vupscale(self, grid, selection, scale_factor):
        """
        Upscale the selection in the grid by a specified scale factor, 
        and cap the upscaled selection to match the original size.
        """
        # Create a 3D grid representation
        selection_3d_grid = create_grid3d(grid, selection)
        depth, original_rows, original_cols = np.shape(selection)

        # Perform upscaling by repeating elements along rows
        upscaled_selection = np.repeat(selection, scale_factor, axis=1)
        upscaled_selection_3d_grid = np.repeat(selection_3d_grid, scale_factor, axis=1)

        # Calculate row boundaries for capping
        if original_rows % 2 == 0:
            half_rows_top, half_rows_bottom = original_rows // 2, original_rows // 2
        else:
            half_rows_top, half_rows_bottom = original_rows // 2 + 1, original_rows // 2

        # Initialize arrays for capped selection and grid
        capped_selection = np.zeros((depth, original_rows, original_cols), dtype=bool)
        capped_upscaled_grid = np.zeros((depth, original_rows, original_cols))

        for layer_idx in range(depth):
            # Compute center of mass for the original and upscaled selection
            original_com = center_of_mass(selection[layer_idx])[0]
            upscaled_com = center_of_mass(upscaled_selection[layer_idx])[0]

            # Determine bounds for capping
            lower_bound = min(int(upscaled_com + half_rows_bottom), original_rows * scale_factor)
            upper_bound = max(int(upscaled_com - half_rows_top), 0)

            # Adjust bounds if out of range
            if lower_bound >= original_rows * scale_factor:
                lower_bound = original_rows * scale_factor
                upper_bound = lower_bound - original_rows
            elif upper_bound <= 0:
                upper_bound = 0
                lower_bound = upper_bound + original_rows

            # Apply capping and recalculate center of mass
            capped_selection[layer_idx] = upscaled_selection[layer_idx, upper_bound:lower_bound, :]
            capped_com = center_of_mass(capped_selection[layer_idx])[0]

            # Adjust bounds based on center of mass difference
            offset = capped_com - original_com
            lower_bound += offset
            upper_bound += offset

            # Reapply bounds check
            if lower_bound >= original_rows * scale_factor:
                lower_bound = original_rows * scale_factor
                upper_bound = lower_bound - original_rows
            elif upper_bound <= 0:
                upper_bound = 0
                lower_bound = upper_bound + original_rows

            # Final capping
            capped_selection[layer_idx] = upscaled_selection[layer_idx, upper_bound:lower_bound, :]
            capped_upscaled_grid[layer_idx] = upscaled_selection_3d_grid[layer_idx, upper_bound:lower_bound, :]

        # Update the original grid with the capped selection
        selection_3d_grid[selection == 1] = 0
        selection_3d_grid[capped_selection] = capped_upscaled_grid[capped_selection].ravel()

        return selection_3d_grid

  
    def hupscale(self, grid, selection, scale_factor):
        """
        Upscale the selection in the grid horizontally by a specified scale factor,
        and cap the upscaled selection to match the original size.
        """
        # Create a 3D grid representation
        selection_3d_grid = create_grid3d(grid, selection)
        depth, original_rows, original_cols = selection.shape

        # Perform upscaling by repeating elements along columns
        upscaled_selection = np.repeat(selection, scale_factor, axis=2)
        upscaled_selection_3d_grid = np.repeat(selection_3d_grid, scale_factor, axis=2)
        upscaled_cols = upscaled_selection.shape[2]

        # Calculate column boundaries for capping
        if original_cols % 2 == 0:
            half_cols_left, half_cols_right = original_cols // 2, original_cols // 2
        else:
            half_cols_left, half_cols_right = original_cols // 2 + 1, original_cols // 2

        # Initialize arrays for capped selection and grid
        capped_selection = np.zeros((depth, original_rows, original_cols), dtype=bool)
        capped_upscaled_grid = np.zeros((depth, original_rows, original_cols))

        for layer_idx in range(depth):
            # Compute center of mass for the original and upscaled selection
            original_com = center_of_mass(selection[layer_idx])[1]
            upscaled_com = center_of_mass(upscaled_selection[layer_idx])[1]

            # Determine bounds for capping
            lower_bound = min(int(upscaled_com + half_cols_right), upscaled_cols)
            upper_bound = max(int(upscaled_com - half_cols_left), 0)

            # Adjust bounds if out of range
            if lower_bound >= upscaled_cols:
                lower_bound = upscaled_cols
                upper_bound = lower_bound - original_cols
            elif upper_bound <= 0:
                upper_bound = 0
                lower_bound = upper_bound + original_cols

            # Apply capping and recalculate center of mass
            capped_selection[layer_idx] = upscaled_selection[layer_idx, :, upper_bound:lower_bound]
            capped_com = center_of_mass(capped_selection[layer_idx])[1]

            # Adjust bounds based on center of mass difference
            offset = int(capped_com - original_com)
            lower_bound += offset
            upper_bound += offset

            # Reapply bounds check
            if lower_bound >= upscaled_cols:
                lower_bound = upscaled_cols
                upper_bound = lower_bound - original_cols
            elif upper_bound <= 0:
                upper_bound = 0
                lower_bound = upper_bound + original_cols

            # Final capping
            capped_selection[layer_idx] = upscaled_selection[layer_idx, :, upper_bound:lower_bound]
            capped_upscaled_grid[layer_idx] = upscaled_selection_3d_grid[layer_idx, :, upper_bound:lower_bound]

        # Update the original grid with the capped selection
        selection_3d_grid[selection == 1] = 0
        capped_mask = capped_selection.astype(bool)
        selection_3d_grid[capped_mask] = capped_upscaled_grid[capped_mask].ravel()

        return selection_3d_grid


    def fill_bounding_rectangle_with_color(self, grid, selection, color):
        '''
        Fill the bounding rectangle around the selection with the specified color.
        '''
        if check_color(color) == False:
            return grid
        grid_3d = create_grid3d(grid, selection)
        bounding_rectangle = find_bounding_rectangle(selection)
        grid_3d[bounding_rectangle & (~selection)] = color
        return grid_3d
    
    def fill_bounding_square_with_color(self, grid, selection, color):
        '''
        Fill the bounding square around the selection with the specified color.
        '''
        if check_color(color) == False:
            return grid
        grid_3d = create_grid3d(grid, selection)
        bounding_square = find_bounding_square(selection)
        grid_3d[bounding_square & (~selection)] = color
        return grid_3d
    
    def mirror_horizontally(self, grid, selection):
        '''
        Mirrors the selection horizontally out of the original grid. Works only id columns < 15.
        '''
        d, rows, cols = np.shape(selection)
        if cols > 15:
            return grid
        grid_3d = create_grid3d(grid, selection)
        new_grid_3d = np.zeros((d, rows, cols * 2))
        new_grid_3d[:, :, :cols] = grid_3d
        new_grid_3d[:, :, cols:] = np.flip(grid_3d, axis=2)
        flipped_selection = np.flip(selection, axis=2)
        new_grid_3d[:, :, cols:][~flipped_selection] = 0
        return new_grid_3d
    
    def mirror_vertically(self, grid, selection):
        '''
        Mirrors the selection vertically out of the original grid. Works only id rows < 15.
        '''
        d, rows, cols = np.shape(selection)
        if rows > 15:
            return grid
        grid_3d = create_grid3d(grid, selection)
        new_grid_3d = np.zeros((d, rows * 2, cols))
        new_grid_3d[:, :rows, :] = grid_3d
        new_grid_3d[:, rows:, :] = np.flip(grid_3d, axis=1)
        flipped_selection = np.flip(selection, axis=1)
        new_grid_3d[:, rows:, :][~flipped_selection] = 0
        return new_grid_3d
    
    def duplicate_horizontally(self, grid, selection):
        """
        Duplicate the selection horizontally out of the original grid. Works only if columns < 15.
        """
        d, rows, cols = np.shape(selection)
        if cols > 15:
            return grid
        grid_3d = create_grid3d(grid, selection)
        new_grid_3d = np.zeros((d, rows, cols * 2))
        new_grid_3d[:, :, :cols] = grid_3d
        new_grid_3d[:, :, cols:][selection] = grid_3d[selection]
        return new_grid_3d
    
    def duplicate_vertically(self, grid, selection):
        """
        Duplicate the selection vertically out of the original grid. Works only if rows < 15.
        """
        d, rows, cols = np.shape(selection)
        if rows > 15:
            return grid
        grid_3d = create_grid3d(grid, selection)
        new_grid_3d = np.zeros((d, rows * 2, cols))
        new_grid_3d[:, :rows, :] = grid_3d
        new_grid_3d[:, rows:, :][selection] = grid_3d[selection]
        return new_grid_3d
    
    def copy_paste_vertically(self, grid, selection):
        """
        For each mask in the selection, copy its selected area and paste it upwards and downwards
        as many times as possible within the grid bounds.
        """
        grid_3d = create_grid3d(grid, selection)
        n_masks, height_of_grid, width_of_grid = grid_3d.shape

        # Identify rows with at least one '1' in each mask
        rows_with_one = np.any(selection == 1, axis=2)  # Shape: (n_masks, rows)

        # Initialize arrays for first and last rows containing '1's
        first_rows = np.full(n_masks, -1)
        last_rows = np.full(n_masks, -1)

        # Find first and last rows with '1's in each mask
        for idx in range(n_masks):
            row_indices = np.where(rows_with_one[idx])[0]
            if row_indices.size > 0:
                first_rows[idx] = row_indices[0]
                last_rows[idx] = row_indices[-1]

        # Calculate the height of the selection per mask
        selection_height = last_rows - first_rows + 1  # Shape: (n_masks,)
        # Calculate factors per mask
        factor_up = np.ceil(first_rows / selection_height).astype(int)
        factor_down = np.ceil((height_of_grid - last_rows - 1) / selection_height).astype(int)
        # Initialize the final transformation
        final_transformation = grid_3d.copy()

        # Loop over each mask
        for idx in range(n_masks):
            if selection_height[idx] <= 0:
                # Skip masks with no selection
                continue

            # Get the grid and selection for the current mask
            grid_layer = final_transformation[idx]
            selection_layer = selection[idx]
            # Reshape to 3D arrays to match the input of copy_paste
            grid_layer_3d = np.expand_dims(grid_layer, axis=0)
            selection_layer_3d = np.expand_dims(selection_layer, axis=0)

            # Copy-paste upwards
            for i in range(factor_up[idx]):
                shift = -(i+1) * selection_height[idx]
                # Perform the copy-paste
                grid_layer_3d = self.copy_paste(grid_layer_3d, selection_layer_3d, 0, shift) #todo verify this part
            # Copy-paste downwards
            for i in range(factor_down[idx]):
                shift = (i+1) * selection_height[idx]
                # Perform the copy-paste
                grid_layer_3d = self.copy_paste(grid_layer_3d, selection_layer_3d, 0, shift)

            # Remove the extra dimension and update the final transformation
            final_transformation[idx] = grid_layer_3d[0]

        return final_transformation

    def copy_paste_horizontally(self, grid, selection):
        """
        For each mask in the selection, copy its selected area and paste it leftwards and rightwards
        as many times as possible within the grid bounds.
        """
        grid_3d = create_grid3d(grid, selection)
        n_masks, height_of_grid, width_of_grid = grid_3d.shape
    
        # Identify columns with at least one '1' in each mask
        columns_with_one = np.any(selection == 1, axis=1)  # Shape: (n_masks, columns)
    
        # Initialize arrays for first and last columns containing '1's
        first_cols = np.full(n_masks, -1)
        last_cols = np.full(n_masks, -1)
    
        # Find first and last columns with '1's in each mask
        for idx in range(n_masks):
            col_indices = np.where(columns_with_one[idx])[0]
            if col_indices.size > 0:
                first_cols[idx] = col_indices[0]
                last_cols[idx] = col_indices[-1]
    
        # Calculate the width of the selection per mask
        selection_width = last_cols - first_cols + 1  # Shape: (n_masks,)
        # Calculate factors per mask
        factor_left = np.ceil(first_cols / selection_width).astype(int)
        factor_right = np.ceil((width_of_grid - last_cols - 1) / selection_width).astype(int)
        # Initialize the final transformation
        final_transformation = grid_3d.copy()
    
        # Loop over each mask
        for idx in range(n_masks):
            if selection_width[idx] <= 0:
                # Skip masks with no selection
                continue
    
            # Get the grid and selection for the current mask
            grid_layer = final_transformation[idx]
            selection_layer = selection[idx]
            # Reshape to 3D arrays to match the input of copy_paste
            grid_layer_3d = np.expand_dims(grid_layer, axis=0)
            selection_layer_3d = np.expand_dims(selection_layer, axis=0)
    
            # Copy-paste leftwards
            for i in range(factor_left[idx]):
                shift = -(i + 1) * selection_width[idx]
                # Perform the copy-paste
                grid_layer_3d = self.copy_paste(grid_layer_3d, selection_layer_3d, shift, 0)
            # Copy-paste rightwards
            for i in range(factor_right[idx]):
                shift = (i + 1) * selection_width[idx]
                # Perform the copy-paste
                grid_layer_3d = self.copy_paste(grid_layer_3d, selection_layer_3d, shift, 0)
    
            # Remove the extra dimension and update the final transformation
            final_transformation[idx] = grid_layer_3d[0]
    
        return final_transformation
<|MERGE_RESOLUTION|>--- conflicted
+++ resolved
@@ -1,693 +1,678 @@
-import numpy as np
-from dsl.utilities.plot import plot_selection
-from dsl.utilities.checks import check_axis, check_num_rotations, check_color, check_integer
-from scipy.ndimage import binary_fill_holes
-from dsl.utilities.transformation_utilities import create_grid3d, find_bounding_rectangle, find_bounding_square, center_of_mass
-from dsl.select import Selector
-from dsl.color_select import ColorSelector
-
-
-# Transformer class that contains methods to transform the grid.
-# The grid is a 2D numpy array, and the selection is a 3D boolean mask.
-# Hence, the grid must be stacked along the third dimension to create a 3D grid, using the create_grid3d method.
-
-# Implemented methods:
-# 1 - flipv(grid, selection): Flip the grid vertically.
-# 2 - fliph(grid, selection): Flip the grid horizontally.
-# 3 - delete(grid, selection): Set the value of the selected cells to 0.
-# 4 - rotate90(grid, selection): Rotate the selected cells 90 degrees counterclockwise.
-# 5 - rotate180(grid, selection): Rotate the selected cells 180 degrees counterclockwise.
-# 6 - rotate270(grid, selection): Rotate the selected cells 270 degrees counterclockwise.
-# 7 - crop(grid, selection): Crop the grid to the bounding rectangle around the selection. Use -1 as the value for cells outside the selection.
-# 8 - fill_with_color(grid, color, fill_color): Fills any shape of a given color with the fill_color
-# 9 - mirror_main_diagonal(grid, selection): Mirror the selected region along the main diagonal (top-left to bottom-right).
-# 10 - mirror_anti_diagonal(grid, selection): Mirror the selected region along the anti-diagonal (top-right to bottom-left).
-# 11 - color(grid, selection, color_selected): Apply a color transformation (color_selected) to the selected cells (selection) in the grid and return a new 3D grid.   
-# 12 - copy_paste(grid, selection, shift_x, shift_y): Shift the selected cells in the grid by (shift_x, shift_y).
-<<<<<<< HEAD
-# 13 - copy_sum(grid, selection, shift_x, shift_y): Shift the selected cells in the grid by (shift_x, shift_y) without using loops and sum the values.
-# 14 - cut_paste(grid, selection, shift_x, shift_y): Shift the selected cells in the grid by (shift_x, shift_y) and set the original cells to 0.
-# 15 - cut_sum(grid, selection, shift_x, shift_y): Shift the selected cells in the grid by (shift_x, shift_y) without using loops and sum the values.
-# 16 - change_background_color(grid, selection, new_color): Change the background color of the grid to the specified color.
-# 17 - vupscale(grid, selection, scale_factor): Upscale the selection in the grid by a specified scale factor, and cap the upscaled selection to match the original size.
-# 18 - hupscale(grid, selection, scale_factor): Upscale the selection in the grid by a specified scale factor, and cap the upscaled selection to match the original size.
-# 19 - fill_bounding_rectangle_with_color(grid, selection, color): Fill the bounding rectangle around the selection with the specified color.
-# 20 - fill_bounding_square_with_color(grid, selection, color): Fill the bounding square around the selection with the specified color.
-# 21 - mirror_horizontally(grid, selection): Mirrors the selection horizontally out of the original grid. Works only id columns < 15.
-# 22 - mirror_vertically(grid, selection): Mirrors the selection vertically out of the original grid. Works only id rows < 15.
-# 23 - duplicate_horizontally(grid, selection): Duplicate the selection horizontally out of the original grid. Works only if columns < 15.
-# 24 - duplicate_vertically(grid, selection): Duplicate the selection vertically out of the original grid. Works only if rows < 15.
-# 25 - cut_sum(grid, selection, shift_x, shift_y): Shift the selected cells in the grid by (shift_x, shift_y) without using loops and sum the values.
-
-=======
-# 13 - cut_paste(grid, selection, shift_x, shift_y): Shift the selected cells in the grid by (shift_x, shift_y) and set the original cells to 0.
-# 14 - change_background_color(grid, selection, new_color): Change the background color of the grid to the specified color.
-# 15 - vupscale(grid, selection, scale_factor): Upscale the selection in the grid by a specified scale factor, and cap the upscaled selection to match the original size.
-# 16 - hupscale(grid, selection, scale_factor): Upscale the selection in the grid by a specified scale factor, and cap the upscaled selection to match the original size.
-# 17 - fill_bounding_rectangle_with_color(grid, selection, color): Fill the bounding rectangle around the selection with the specified color.
-# 18 - fill_bounding_square_with_color(grid, selection, color): Fill the bounding square around the selection with the specified color.
-# 19 - mirror_horizontally(grid, selection): Mirrors the selection horizontally out of the original grid. Works only id columns < 15.
-# 20 - mirror_vertically(grid, selection): Mirrors the selection vertically out of the original grid. Works only id rows < 15.
-# 21 - duplicate_horizontally(grid, selection): Duplicate the selection horizontally out of the original grid. Works only if columns < 15.
-# 22 - duplicate_vertically(grid, selection): Duplicate the selection vertically out of the original grid. Works only if rows < 15.
-# 23 - copy_paste_vertically(grid, selection): For each mask in the selection, copy its selected area and paste it upwards and downwards as many times as possible within the grid bounds.
-# 24 - copy_paste_horizontally(grid, selection): For each mask in the selection, copy its selected area and paste it leftwards and rightwards as many times as possible within the grid bounds.
->>>>>>> a682e18c
-
-class Transformer:
-    def __init__(self):
-        pass
-
-    def flipv(self, grid, selection):
-        """
-        Flip the grid along the specified axis.
-        """
-        grid_3d = create_grid3d(grid, selection) # Add an additional dimension to the grid by stacking it
-        bounding_rectangle = find_bounding_rectangle(selection) # Find the bounding rectangle around the selection for each slice
-        flipped_bounding_rectangle = np.flip(bounding_rectangle, axis=1) # Flip the selection along the specified axis
-        grid_3d[bounding_rectangle] = np.flip(grid_3d, axis=1)[flipped_bounding_rectangle] # Flip the bounding rectangle along the specified axis
-        return grid_3d
-    
-    def fliph(self, grid, selection):
-        """
-        Flip the grid along the specified axis.
-        """
-        grid_3d = create_grid3d(grid, selection) # Add an additional dimension to the grid by stacking it
-        bounding_rectangle = find_bounding_rectangle(selection) # Find the bounding rectangle around the selection for each slice
-        flipped_bounding_rectangle = np.flip(bounding_rectangle, axis=2) # Flip the selection along the specified axis
-        grid_3d[bounding_rectangle] = np.flip(grid_3d, axis=2)[flipped_bounding_rectangle] # Flip the bounding rectangle along the specified axis
-        return grid_3d
-    
-    def delete(self, grid, selection):
-        """
-        Set the value of the selected cells to 0.
-        """
-        grid_3d = create_grid3d(grid, selection)
-        grid_3d[selection] = 0
-        return grid_3d
-    
-    def rotate(self, grid, selection, num_rotations):
-        """
-        Rotate the selected cells 90 degrees n times counterclockwise.
-        """
-        grid_3d = create_grid3d(grid, selection)
-        if check_num_rotations(num_rotations) == False:
-            return grid_3d
-        bounding_square = find_bounding_square(selection)
-        rotated_bounding_square = np.rot90(bounding_square, num_rotations, axes=(1, 2))
-        grid_3d[bounding_square] = np.rot90(grid_3d, num_rotations, axes=(1, 2))[rotated_bounding_square]
-        return grid_3d
-    
-    def rotate90(self, grid, selection):
-        """
-        Rotate the selected cells 90 degrees counterclockwise.
-        """
-        return self.rotate(grid, selection, 1)
-
-    def rotate180(self, grid, selection):
-        """
-        Rotate the selected cells 180 degrees counterclockwise.
-        """
-        return self.rotate(grid, selection, 2)
-    
-    def rotate270(self, grid, selection):
-        """
-        Rotate the selected cells 270 degrees counterclockwise.
-        """
-        return self.rotate(grid, selection, 3)
-    
-    def crop(self, grid, selection):
-        """
-        Crop the grid to the bounding rectangle around the selection. Use -1 as the value for cells outside the selection.
-        -1 will be the same number that will be used to pad the grids in order to make them the same size.
-        """
-        grid_3d = create_grid3d(grid, selection)
-        bounding_rectangle = find_bounding_rectangle(selection)
-        grid_3d[~bounding_rectangle] = -1
-        return grid_3d
-    
-    def color(self, grid, selection, color_selected):
-        """
-        Apply a color transformation (color_selected) to the selected cells (selection) in the grid and return a new 3D grid.
-        """
-        if check_color(color_selected) == False:
-            return grid_3d
-        grid_3d = create_grid3d(grid, selection)
-        grid_3d[selection == 1] = color_selected
-        return grid_3d
-
-    
-    def fill_with_color(self, grid, selection, fill_color): #change to take a selection and not do it alone if we want to + 3d or 2d ?
-        '''
-        Fill all holes inside the single connected shape of the specified color
-        and return the modified 2D grid.
-        '''
-        grid_3d = create_grid3d(grid, selection)  
-
-        if check_color(fill_color) == False:
-            return grid_3d
-        filled_masks = np.array([binary_fill_holes(i) for i in selection])
-        # Fill the holes in the grids with the specified color
-        new_masks = filled_masks & (~selection)
-        grid_3d[new_masks] = fill_color
-
-        return grid_3d
-        
-    def flip_main_diagonal(self, grid, selection):
-        '''
-        Mirror the selected region along the main diagonal (top-left to bottom-right).
-        '''
-        grid_3d = create_grid3d(grid, selection)
-        bounding_square = find_bounding_square(selection)  # Find the bounding square for each selection slice
-
-        for i in range(grid_3d.shape[0]):  # Iterate through each selection slice
-            mask = bounding_square[i]  # Mask for the current bounding square
-            rows, cols = np.where(mask)  # Get the indices of the selected region
-            if len(rows) > 0 and len(cols) > 0:
-                # Calculate the bounding square limits
-                min_row, max_row = rows.min(), rows.max()
-                min_col, max_col = cols.min(), cols.max()
-
-                # Extract the square region
-                square = grid_3d[i, min_row:max_row+1, min_col:max_col+1]
-                # Mirror along the main diagonal
-                mirrored = square.T
-                # Replace the original square with the mirrored one
-                grid_3d[i, min_row:max_row+1, min_col:max_col+1] = mirrored
-
-        return grid_3d
-
-    def flip_anti_diagonal(self, grid, selection):
-        '''
-        Mirror the selected region along the anti-diagonal (top-right to bottom-left).
-        '''
-        grid_3d = create_grid3d(grid, selection)
-        bounding_square = find_bounding_square(selection)  # Find the bounding square for each selection slice
-
-        for i in range(grid_3d.shape[0]):  # Iterate through each selection slice
-            mask = bounding_square[i]  # Mask for the current bounding square
-            rows, cols = np.where(mask)  # Get the indices of the selected region
-            if len(rows) > 0 and len(cols) > 0:
-                # Calculate the bounding square limits
-                min_row, max_row = rows.min(), rows.max()
-                min_col, max_col = cols.min(), cols.max()
-
-                # Extract the square region
-                square = grid_3d[i, min_row:max_row+1, min_col:max_col+1].copy()
-                # Mirror along the anti-diagonal
-                mirrored = np.flip((np.rot90(square)),1)
-                # Replace the original square with the mirrored one
-                grid_3d[i, min_row:max_row+1, min_col:max_col+1] = mirrored
-
-        return grid_3d
-
-    def copy_paste(self, grid, selection, shift_x, shift_y):
-        """
-        Shift the selected cells in the grid by (shift_x, shift_y) without using loops.
-        """
-        grid_3d = create_grid3d(grid, selection)
-
-        # Get the indices where the selection is True
-        layer_idxs, old_row_idxs, old_col_idxs = np.where(selection)
-
-        # Compute the new coordinates after shifting
-        new_row_idxs = old_row_idxs + shift_y  # Shift rows (vertical)
-        new_col_idxs = old_col_idxs + shift_x  # Shift columns (horizontal)
-
-        # Filter out coordinates that are out of bounds
-        valid_mask = (
-            (new_row_idxs >= 0) & (new_row_idxs < grid_3d.shape[1]) &
-            (new_col_idxs >= 0) & (new_col_idxs < grid_3d.shape[2])
-        )
-
-        # Apply the valid mask to indices and coordinates
-        layer_idxs = layer_idxs[valid_mask]
-        old_row_idxs = old_row_idxs[valid_mask]
-        old_col_idxs = old_col_idxs[valid_mask]
-        new_row_idxs = new_row_idxs[valid_mask]
-        new_col_idxs = new_col_idxs[valid_mask]
-
-        # Get the values to copy
-        values = grid_3d[layer_idxs, old_row_idxs, old_col_idxs]
-
-        # Copy the values to the new positions
-        grid_3d[layer_idxs, new_row_idxs, new_col_idxs] = values
-
-        return grid_3d
-    
-
-    def copy_sum(self, grid, selection, shift_x, shift_y):
-        """
-        Shift the selected cells in the grid by (shift_x, shift_y) without using loops.
-        """
-        grid_3d = create_grid3d(grid, selection)
-
-        # Get the indices where the selection is True
-        layer_idxs, old_row_idxs, old_col_idxs = np.where(selection)
-
-        # Compute the new coordinates after shifting
-        new_row_idxs = old_row_idxs + shift_y  # Shift rows (vertical)
-        new_col_idxs = old_col_idxs + shift_x  # Shift columns (horizontal)
-
-        # Filter out coordinates that are out of bounds
-        valid_mask = (
-            (new_row_idxs >= 0) & (new_row_idxs < grid_3d.shape[1]) &
-            (new_col_idxs >= 0) & (new_col_idxs < grid_3d.shape[2])
-        )
-
-        # Apply the valid mask to indices and coordinates
-        layer_idxs = layer_idxs[valid_mask]
-        old_row_idxs = old_row_idxs[valid_mask]
-        old_col_idxs = old_col_idxs[valid_mask]
-        new_row_idxs = new_row_idxs[valid_mask]
-        new_col_idxs = new_col_idxs[valid_mask]
-
-        # Get the values to copy
-        values = grid_3d[layer_idxs, old_row_idxs, old_col_idxs]
-
-        # Copy the values to the new positions
-        np.add.at(grid_3d, (layer_idxs, new_row_idxs, new_col_idxs), values)
-
-        return grid_3d
-    
-    def cut_paste(self, grid, selection, shift_x, shift_y):
-        """
-        Shift the selected cells in the grid by (shift_x, shift_y) without using loops.
-        """
-        grid_3d = create_grid3d(grid, selection)
-
-        # Get the indices where the selection is True
-        layer_idxs, old_row_idxs, old_col_idxs = np.where(selection)
-
-        # Compute the new coordinates after shifting
-        new_row_idxs = old_row_idxs + shift_y  # Shift rows (vertical)
-        new_col_idxs = old_col_idxs + shift_x  # Shift columns (horizontal)
-
-        # Filter out coordinates that are out of bounds
-        valid_mask = (
-            (new_row_idxs >= 0) & (new_row_idxs < grid_3d.shape[1]) &
-            (new_col_idxs >= 0) & (new_col_idxs < grid_3d.shape[2])
-        )
-
-        # Get the values to move
-        values = grid_3d[layer_idxs[valid_mask], old_row_idxs[valid_mask], old_col_idxs[valid_mask]]
-
-        # Clear the original positions
-        grid_3d[layer_idxs, old_row_idxs, old_col_idxs] = 0
-
-        # Assign the values to the new positions
-        grid_3d[layer_idxs[valid_mask], new_row_idxs[valid_mask], new_col_idxs[valid_mask]] = values
-
-        return grid_3d
-
-
-    def cut_sum(self, grid, selection, shift_x, shift_y):
-        """
-        Shift the selected cells in the grid by (shift_x, shift_y) without using loops.
-        """
-        grid_3d = create_grid3d(grid, selection)
-
-        # Get the indices where the selection is True
-        layer_idxs, old_row_idxs, old_col_idxs = np.where(selection)
-
-        # Compute the new coordinates after shifting
-        new_row_idxs = old_row_idxs + shift_y  # Shift rows (vertical)
-        new_col_idxs = old_col_idxs + shift_x  # Shift columns (horizontal)
-
-        # Filter out coordinates that are out of bounds
-        valid_mask = (
-            (new_row_idxs >= 0) & (new_row_idxs < grid_3d.shape[1]) &
-            (new_col_idxs >= 0) & (new_col_idxs < grid_3d.shape[2])
-        )
-
-        # Get the values to move
-        values = grid_3d[layer_idxs[valid_mask], old_row_idxs[valid_mask], old_col_idxs[valid_mask]]
-
-        # Clear the original positions
-        grid_3d[layer_idxs, old_row_idxs, old_col_idxs] = 0
-
-        # Paste the values to the new positions adding them to the existing values
-        np.add.at(grid_3d, (layer_idxs[valid_mask], new_row_idxs[valid_mask], new_col_idxs[valid_mask]), values)
-
-        return grid_3d
-    
-
-    def change_background_color(self, grid, selection, new_color):
-        '''
-        Change the background color of the grid to the specified color.
-        '''
-    
-        grid3d = create_grid3d(grid, selection)
-        color_selector = ColorSelector()
-        background_color = color_selector.mostcolor(grid) # Get the most common color in the grid
-        grid3d[grid3d == background_color] = new_color # Change the background color to the specified color
-
-        if check_color(new_color) == False: # Check if the color is valid
-            return grid3d
-        
-        return grid3d
-    
-    def change_selection_to_background_color(self, grid, selection):
-        '''
-        Change the selected cells in the grid to the background color.
-        ''' 
-        color_selector = ColorSelector()
-        background_color = color_selector.mostcolor(grid)
-        grid_3d = create_grid3d(grid, selection)
-        grid_3d[selection == 1] = background_color
-
-        return grid_3d
-
-    def vupscale(self, grid, selection, scale_factor):
-        """
-        Upscale the selection in the grid by a specified scale factor, 
-        and cap the upscaled selection to match the original size.
-        """
-        # Create a 3D grid representation
-        selection_3d_grid = create_grid3d(grid, selection)
-        depth, original_rows, original_cols = np.shape(selection)
-
-        # Perform upscaling by repeating elements along rows
-        upscaled_selection = np.repeat(selection, scale_factor, axis=1)
-        upscaled_selection_3d_grid = np.repeat(selection_3d_grid, scale_factor, axis=1)
-
-        # Calculate row boundaries for capping
-        if original_rows % 2 == 0:
-            half_rows_top, half_rows_bottom = original_rows // 2, original_rows // 2
-        else:
-            half_rows_top, half_rows_bottom = original_rows // 2 + 1, original_rows // 2
-
-        # Initialize arrays for capped selection and grid
-        capped_selection = np.zeros((depth, original_rows, original_cols), dtype=bool)
-        capped_upscaled_grid = np.zeros((depth, original_rows, original_cols))
-
-        for layer_idx in range(depth):
-            # Compute center of mass for the original and upscaled selection
-            original_com = center_of_mass(selection[layer_idx])[0]
-            upscaled_com = center_of_mass(upscaled_selection[layer_idx])[0]
-
-            # Determine bounds for capping
-            lower_bound = min(int(upscaled_com + half_rows_bottom), original_rows * scale_factor)
-            upper_bound = max(int(upscaled_com - half_rows_top), 0)
-
-            # Adjust bounds if out of range
-            if lower_bound >= original_rows * scale_factor:
-                lower_bound = original_rows * scale_factor
-                upper_bound = lower_bound - original_rows
-            elif upper_bound <= 0:
-                upper_bound = 0
-                lower_bound = upper_bound + original_rows
-
-            # Apply capping and recalculate center of mass
-            capped_selection[layer_idx] = upscaled_selection[layer_idx, upper_bound:lower_bound, :]
-            capped_com = center_of_mass(capped_selection[layer_idx])[0]
-
-            # Adjust bounds based on center of mass difference
-            offset = capped_com - original_com
-            lower_bound += offset
-            upper_bound += offset
-
-            # Reapply bounds check
-            if lower_bound >= original_rows * scale_factor:
-                lower_bound = original_rows * scale_factor
-                upper_bound = lower_bound - original_rows
-            elif upper_bound <= 0:
-                upper_bound = 0
-                lower_bound = upper_bound + original_rows
-
-            # Final capping
-            capped_selection[layer_idx] = upscaled_selection[layer_idx, upper_bound:lower_bound, :]
-            capped_upscaled_grid[layer_idx] = upscaled_selection_3d_grid[layer_idx, upper_bound:lower_bound, :]
-
-        # Update the original grid with the capped selection
-        selection_3d_grid[selection == 1] = 0
-        selection_3d_grid[capped_selection] = capped_upscaled_grid[capped_selection].ravel()
-
-        return selection_3d_grid
-
-  
-    def hupscale(self, grid, selection, scale_factor):
-        """
-        Upscale the selection in the grid horizontally by a specified scale factor,
-        and cap the upscaled selection to match the original size.
-        """
-        # Create a 3D grid representation
-        selection_3d_grid = create_grid3d(grid, selection)
-        depth, original_rows, original_cols = selection.shape
-
-        # Perform upscaling by repeating elements along columns
-        upscaled_selection = np.repeat(selection, scale_factor, axis=2)
-        upscaled_selection_3d_grid = np.repeat(selection_3d_grid, scale_factor, axis=2)
-        upscaled_cols = upscaled_selection.shape[2]
-
-        # Calculate column boundaries for capping
-        if original_cols % 2 == 0:
-            half_cols_left, half_cols_right = original_cols // 2, original_cols // 2
-        else:
-            half_cols_left, half_cols_right = original_cols // 2 + 1, original_cols // 2
-
-        # Initialize arrays for capped selection and grid
-        capped_selection = np.zeros((depth, original_rows, original_cols), dtype=bool)
-        capped_upscaled_grid = np.zeros((depth, original_rows, original_cols))
-
-        for layer_idx in range(depth):
-            # Compute center of mass for the original and upscaled selection
-            original_com = center_of_mass(selection[layer_idx])[1]
-            upscaled_com = center_of_mass(upscaled_selection[layer_idx])[1]
-
-            # Determine bounds for capping
-            lower_bound = min(int(upscaled_com + half_cols_right), upscaled_cols)
-            upper_bound = max(int(upscaled_com - half_cols_left), 0)
-
-            # Adjust bounds if out of range
-            if lower_bound >= upscaled_cols:
-                lower_bound = upscaled_cols
-                upper_bound = lower_bound - original_cols
-            elif upper_bound <= 0:
-                upper_bound = 0
-                lower_bound = upper_bound + original_cols
-
-            # Apply capping and recalculate center of mass
-            capped_selection[layer_idx] = upscaled_selection[layer_idx, :, upper_bound:lower_bound]
-            capped_com = center_of_mass(capped_selection[layer_idx])[1]
-
-            # Adjust bounds based on center of mass difference
-            offset = int(capped_com - original_com)
-            lower_bound += offset
-            upper_bound += offset
-
-            # Reapply bounds check
-            if lower_bound >= upscaled_cols:
-                lower_bound = upscaled_cols
-                upper_bound = lower_bound - original_cols
-            elif upper_bound <= 0:
-                upper_bound = 0
-                lower_bound = upper_bound + original_cols
-
-            # Final capping
-            capped_selection[layer_idx] = upscaled_selection[layer_idx, :, upper_bound:lower_bound]
-            capped_upscaled_grid[layer_idx] = upscaled_selection_3d_grid[layer_idx, :, upper_bound:lower_bound]
-
-        # Update the original grid with the capped selection
-        selection_3d_grid[selection == 1] = 0
-        capped_mask = capped_selection.astype(bool)
-        selection_3d_grid[capped_mask] = capped_upscaled_grid[capped_mask].ravel()
-
-        return selection_3d_grid
-
-
-    def fill_bounding_rectangle_with_color(self, grid, selection, color):
-        '''
-        Fill the bounding rectangle around the selection with the specified color.
-        '''
-        if check_color(color) == False:
-            return grid
-        grid_3d = create_grid3d(grid, selection)
-        bounding_rectangle = find_bounding_rectangle(selection)
-        grid_3d[bounding_rectangle & (~selection)] = color
-        return grid_3d
-    
-    def fill_bounding_square_with_color(self, grid, selection, color):
-        '''
-        Fill the bounding square around the selection with the specified color.
-        '''
-        if check_color(color) == False:
-            return grid
-        grid_3d = create_grid3d(grid, selection)
-        bounding_square = find_bounding_square(selection)
-        grid_3d[bounding_square & (~selection)] = color
-        return grid_3d
-    
-    def mirror_horizontally(self, grid, selection):
-        '''
-        Mirrors the selection horizontally out of the original grid. Works only id columns < 15.
-        '''
-        d, rows, cols = np.shape(selection)
-        if cols > 15:
-            return grid
-        grid_3d = create_grid3d(grid, selection)
-        new_grid_3d = np.zeros((d, rows, cols * 2))
-        new_grid_3d[:, :, :cols] = grid_3d
-        new_grid_3d[:, :, cols:] = np.flip(grid_3d, axis=2)
-        flipped_selection = np.flip(selection, axis=2)
-        new_grid_3d[:, :, cols:][~flipped_selection] = 0
-        return new_grid_3d
-    
-    def mirror_vertically(self, grid, selection):
-        '''
-        Mirrors the selection vertically out of the original grid. Works only id rows < 15.
-        '''
-        d, rows, cols = np.shape(selection)
-        if rows > 15:
-            return grid
-        grid_3d = create_grid3d(grid, selection)
-        new_grid_3d = np.zeros((d, rows * 2, cols))
-        new_grid_3d[:, :rows, :] = grid_3d
-        new_grid_3d[:, rows:, :] = np.flip(grid_3d, axis=1)
-        flipped_selection = np.flip(selection, axis=1)
-        new_grid_3d[:, rows:, :][~flipped_selection] = 0
-        return new_grid_3d
-    
-    def duplicate_horizontally(self, grid, selection):
-        """
-        Duplicate the selection horizontally out of the original grid. Works only if columns < 15.
-        """
-        d, rows, cols = np.shape(selection)
-        if cols > 15:
-            return grid
-        grid_3d = create_grid3d(grid, selection)
-        new_grid_3d = np.zeros((d, rows, cols * 2))
-        new_grid_3d[:, :, :cols] = grid_3d
-        new_grid_3d[:, :, cols:][selection] = grid_3d[selection]
-        return new_grid_3d
-    
-    def duplicate_vertically(self, grid, selection):
-        """
-        Duplicate the selection vertically out of the original grid. Works only if rows < 15.
-        """
-        d, rows, cols = np.shape(selection)
-        if rows > 15:
-            return grid
-        grid_3d = create_grid3d(grid, selection)
-        new_grid_3d = np.zeros((d, rows * 2, cols))
-        new_grid_3d[:, :rows, :] = grid_3d
-        new_grid_3d[:, rows:, :][selection] = grid_3d[selection]
-        return new_grid_3d
-    
-    def copy_paste_vertically(self, grid, selection):
-        """
-        For each mask in the selection, copy its selected area and paste it upwards and downwards
-        as many times as possible within the grid bounds.
-        """
-        grid_3d = create_grid3d(grid, selection)
-        n_masks, height_of_grid, width_of_grid = grid_3d.shape
-
-        # Identify rows with at least one '1' in each mask
-        rows_with_one = np.any(selection == 1, axis=2)  # Shape: (n_masks, rows)
-
-        # Initialize arrays for first and last rows containing '1's
-        first_rows = np.full(n_masks, -1)
-        last_rows = np.full(n_masks, -1)
-
-        # Find first and last rows with '1's in each mask
-        for idx in range(n_masks):
-            row_indices = np.where(rows_with_one[idx])[0]
-            if row_indices.size > 0:
-                first_rows[idx] = row_indices[0]
-                last_rows[idx] = row_indices[-1]
-
-        # Calculate the height of the selection per mask
-        selection_height = last_rows - first_rows + 1  # Shape: (n_masks,)
-        # Calculate factors per mask
-        factor_up = np.ceil(first_rows / selection_height).astype(int)
-        factor_down = np.ceil((height_of_grid - last_rows - 1) / selection_height).astype(int)
-        # Initialize the final transformation
-        final_transformation = grid_3d.copy()
-
-        # Loop over each mask
-        for idx in range(n_masks):
-            if selection_height[idx] <= 0:
-                # Skip masks with no selection
-                continue
-
-            # Get the grid and selection for the current mask
-            grid_layer = final_transformation[idx]
-            selection_layer = selection[idx]
-            # Reshape to 3D arrays to match the input of copy_paste
-            grid_layer_3d = np.expand_dims(grid_layer, axis=0)
-            selection_layer_3d = np.expand_dims(selection_layer, axis=0)
-
-            # Copy-paste upwards
-            for i in range(factor_up[idx]):
-                shift = -(i+1) * selection_height[idx]
-                # Perform the copy-paste
-                grid_layer_3d = self.copy_paste(grid_layer_3d, selection_layer_3d, 0, shift) #todo verify this part
-            # Copy-paste downwards
-            for i in range(factor_down[idx]):
-                shift = (i+1) * selection_height[idx]
-                # Perform the copy-paste
-                grid_layer_3d = self.copy_paste(grid_layer_3d, selection_layer_3d, 0, shift)
-
-            # Remove the extra dimension and update the final transformation
-            final_transformation[idx] = grid_layer_3d[0]
-
-        return final_transformation
-
-    def copy_paste_horizontally(self, grid, selection):
-        """
-        For each mask in the selection, copy its selected area and paste it leftwards and rightwards
-        as many times as possible within the grid bounds.
-        """
-        grid_3d = create_grid3d(grid, selection)
-        n_masks, height_of_grid, width_of_grid = grid_3d.shape
-    
-        # Identify columns with at least one '1' in each mask
-        columns_with_one = np.any(selection == 1, axis=1)  # Shape: (n_masks, columns)
-    
-        # Initialize arrays for first and last columns containing '1's
-        first_cols = np.full(n_masks, -1)
-        last_cols = np.full(n_masks, -1)
-    
-        # Find first and last columns with '1's in each mask
-        for idx in range(n_masks):
-            col_indices = np.where(columns_with_one[idx])[0]
-            if col_indices.size > 0:
-                first_cols[idx] = col_indices[0]
-                last_cols[idx] = col_indices[-1]
-    
-        # Calculate the width of the selection per mask
-        selection_width = last_cols - first_cols + 1  # Shape: (n_masks,)
-        # Calculate factors per mask
-        factor_left = np.ceil(first_cols / selection_width).astype(int)
-        factor_right = np.ceil((width_of_grid - last_cols - 1) / selection_width).astype(int)
-        # Initialize the final transformation
-        final_transformation = grid_3d.copy()
-    
-        # Loop over each mask
-        for idx in range(n_masks):
-            if selection_width[idx] <= 0:
-                # Skip masks with no selection
-                continue
-    
-            # Get the grid and selection for the current mask
-            grid_layer = final_transformation[idx]
-            selection_layer = selection[idx]
-            # Reshape to 3D arrays to match the input of copy_paste
-            grid_layer_3d = np.expand_dims(grid_layer, axis=0)
-            selection_layer_3d = np.expand_dims(selection_layer, axis=0)
-    
-            # Copy-paste leftwards
-            for i in range(factor_left[idx]):
-                shift = -(i + 1) * selection_width[idx]
-                # Perform the copy-paste
-                grid_layer_3d = self.copy_paste(grid_layer_3d, selection_layer_3d, shift, 0)
-            # Copy-paste rightwards
-            for i in range(factor_right[idx]):
-                shift = (i + 1) * selection_width[idx]
-                # Perform the copy-paste
-                grid_layer_3d = self.copy_paste(grid_layer_3d, selection_layer_3d, shift, 0)
-    
-            # Remove the extra dimension and update the final transformation
-            final_transformation[idx] = grid_layer_3d[0]
-    
-        return final_transformation
+import numpy as np
+from dsl.utilities.plot import plot_selection
+from dsl.utilities.checks import check_axis, check_num_rotations, check_color, check_integer
+from scipy.ndimage import binary_fill_holes
+from dsl.utilities.transformation_utilities import create_grid3d, find_bounding_rectangle, find_bounding_square, center_of_mass
+from dsl.select import Selector
+from dsl.color_select import ColorSelector
+
+
+# Transformer class that contains methods to transform the grid.
+# The grid is a 2D numpy array, and the selection is a 3D boolean mask.
+# Hence, the grid must be stacked along the third dimension to create a 3D grid, using the create_grid3d method.
+
+# Implemented methods:
+# 1 - flipv(grid, selection): Flip the grid vertically.
+# 2 - fliph(grid, selection): Flip the grid horizontally.
+# 3 - delete(grid, selection): Set the value of the selected cells to 0.
+# 4 - rotate90(grid, selection): Rotate the selected cells 90 degrees counterclockwise.
+# 5 - rotate180(grid, selection): Rotate the selected cells 180 degrees counterclockwise.
+# 6 - rotate270(grid, selection): Rotate the selected cells 270 degrees counterclockwise.
+# 7 - crop(grid, selection): Crop the grid to the bounding rectangle around the selection. Use -1 as the value for cells outside the selection.
+# 8 - fill_with_color(grid, color, fill_color): Fills any shape of a given color with the fill_color
+# 9 - mirror_main_diagonal(grid, selection): Mirror the selected region along the main diagonal (top-left to bottom-right).
+# 10 - mirror_anti_diagonal(grid, selection): Mirror the selected region along the anti-diagonal (top-right to bottom-left).
+# 11 - color(grid, selection, color_selected): Apply a color transformation (color_selected) to the selected cells (selection) in the grid and return a new 3D grid.   
+# 12 - copy_paste(grid, selection, shift_x, shift_y): Shift the selected cells in the grid by (shift_x, shift_y).
+# 13 - copy_sum(grid, selection, shift_x, shift_y): Shift the selected cells in the grid by (shift_x, shift_y) without using loops and sum the values.
+# 14 - cut_paste(grid, selection, shift_x, shift_y): Shift the selected cells in the grid by (shift_x, shift_y) and set the original cells to 0.
+# 15 - cut_sum(grid, selection, shift_x, shift_y): Shift the selected cells in the grid by (shift_x, shift_y) without using loops and sum the values.
+# 16 - change_background_color(grid, selection, new_color): Change the background color of the grid to the specified color.
+# 17 - vupscale(grid, selection, scale_factor): Upscale the selection in the grid by a specified scale factor, and cap the upscaled selection to match the original size.
+# 18 - hupscale(grid, selection, scale_factor): Upscale the selection in the grid by a specified scale factor, and cap the upscaled selection to match the original size.
+# 19 - fill_bounding_rectangle_with_color(grid, selection, color): Fill the bounding rectangle around the selection with the specified color.
+# 20 - fill_bounding_square_with_color(grid, selection, color): Fill the bounding square around the selection with the specified color.
+# 21 - mirror_horizontally(grid, selection): Mirrors the selection horizontally out of the original grid. Works only id columns < 15.
+# 22 - mirror_vertically(grid, selection): Mirrors the selection vertically out of the original grid. Works only id rows < 15.
+# 23 - duplicate_horizontally(grid, selection): Duplicate the selection horizontally out of the original grid. Works only if columns < 15.
+# 24 - duplicate_vertically(grid, selection): Duplicate the selection vertically out of the original grid. Works only if rows < 15.
+# 25 - cut_sum(grid, selection, shift_x, shift_y): Shift the selected cells in the grid by (shift_x, shift_y) without using loops and sum the values.
+
+
+class Transformer:
+    def __init__(self):
+        pass
+
+    def flipv(self, grid, selection):
+        """
+        Flip the grid along the specified axis.
+        """
+        grid_3d = create_grid3d(grid, selection) # Add an additional dimension to the grid by stacking it
+        bounding_rectangle = find_bounding_rectangle(selection) # Find the bounding rectangle around the selection for each slice
+        flipped_bounding_rectangle = np.flip(bounding_rectangle, axis=1) # Flip the selection along the specified axis
+        grid_3d[bounding_rectangle] = np.flip(grid_3d, axis=1)[flipped_bounding_rectangle] # Flip the bounding rectangle along the specified axis
+        return grid_3d
+    
+    def fliph(self, grid, selection):
+        """
+        Flip the grid along the specified axis.
+        """
+        grid_3d = create_grid3d(grid, selection) # Add an additional dimension to the grid by stacking it
+        bounding_rectangle = find_bounding_rectangle(selection) # Find the bounding rectangle around the selection for each slice
+        flipped_bounding_rectangle = np.flip(bounding_rectangle, axis=2) # Flip the selection along the specified axis
+        grid_3d[bounding_rectangle] = np.flip(grid_3d, axis=2)[flipped_bounding_rectangle] # Flip the bounding rectangle along the specified axis
+        return grid_3d
+    
+    def delete(self, grid, selection):
+        """
+        Set the value of the selected cells to 0.
+        """
+        grid_3d = create_grid3d(grid, selection)
+        grid_3d[selection] = 0
+        return grid_3d
+    
+    def rotate(self, grid, selection, num_rotations):
+        """
+        Rotate the selected cells 90 degrees n times counterclockwise.
+        """
+        grid_3d = create_grid3d(grid, selection)
+        if check_num_rotations(num_rotations) == False:
+            return grid_3d
+        bounding_square = find_bounding_square(selection)
+        rotated_bounding_square = np.rot90(bounding_square, num_rotations, axes=(1, 2))
+        grid_3d[bounding_square] = np.rot90(grid_3d, num_rotations, axes=(1, 2))[rotated_bounding_square]
+        return grid_3d
+    
+    def rotate90(self, grid, selection):
+        """
+        Rotate the selected cells 90 degrees counterclockwise.
+        """
+        return self.rotate(grid, selection, 1)
+
+    def rotate180(self, grid, selection):
+        """
+        Rotate the selected cells 180 degrees counterclockwise.
+        """
+        return self.rotate(grid, selection, 2)
+    
+    def rotate270(self, grid, selection):
+        """
+        Rotate the selected cells 270 degrees counterclockwise.
+        """
+        return self.rotate(grid, selection, 3)
+    
+    def crop(self, grid, selection):
+        """
+        Crop the grid to the bounding rectangle around the selection. Use -1 as the value for cells outside the selection.
+        -1 will be the same number that will be used to pad the grids in order to make them the same size.
+        """
+        grid_3d = create_grid3d(grid, selection)
+        bounding_rectangle = find_bounding_rectangle(selection)
+        grid_3d[~bounding_rectangle] = -1
+        return grid_3d
+    
+    def color(self, grid, selection, color_selected):
+        """
+        Apply a color transformation (color_selected) to the selected cells (selection) in the grid and return a new 3D grid.
+        """
+        if check_color(color_selected) == False:
+            return grid_3d
+        grid_3d = create_grid3d(grid, selection)
+        grid_3d[selection == 1] = color_selected
+        return grid_3d
+
+    
+    def fill_with_color(self, grid, selection, fill_color): #change to take a selection and not do it alone if we want to + 3d or 2d ?
+        '''
+        Fill all holes inside the single connected shape of the specified color
+        and return the modified 2D grid.
+        '''
+        grid_3d = create_grid3d(grid, selection)  
+
+        if check_color(fill_color) == False:
+            return grid_3d
+        filled_masks = np.array([binary_fill_holes(i) for i in selection])
+        # Fill the holes in the grids with the specified color
+        new_masks = filled_masks & (~selection)
+        grid_3d[new_masks] = fill_color
+
+        return grid_3d
+        
+    def flip_main_diagonal(self, grid, selection):
+        '''
+        Mirror the selected region along the main diagonal (top-left to bottom-right).
+        '''
+        grid_3d = create_grid3d(grid, selection)
+        bounding_square = find_bounding_square(selection)  # Find the bounding square for each selection slice
+
+        for i in range(grid_3d.shape[0]):  # Iterate through each selection slice
+            mask = bounding_square[i]  # Mask for the current bounding square
+            rows, cols = np.where(mask)  # Get the indices of the selected region
+            if len(rows) > 0 and len(cols) > 0:
+                # Calculate the bounding square limits
+                min_row, max_row = rows.min(), rows.max()
+                min_col, max_col = cols.min(), cols.max()
+
+                # Extract the square region
+                square = grid_3d[i, min_row:max_row+1, min_col:max_col+1]
+                # Mirror along the main diagonal
+                mirrored = square.T
+                # Replace the original square with the mirrored one
+                grid_3d[i, min_row:max_row+1, min_col:max_col+1] = mirrored
+
+        return grid_3d
+
+    def flip_anti_diagonal(self, grid, selection):
+        '''
+        Mirror the selected region along the anti-diagonal (top-right to bottom-left).
+        '''
+        grid_3d = create_grid3d(grid, selection)
+        bounding_square = find_bounding_square(selection)  # Find the bounding square for each selection slice
+
+        for i in range(grid_3d.shape[0]):  # Iterate through each selection slice
+            mask = bounding_square[i]  # Mask for the current bounding square
+            rows, cols = np.where(mask)  # Get the indices of the selected region
+            if len(rows) > 0 and len(cols) > 0:
+                # Calculate the bounding square limits
+                min_row, max_row = rows.min(), rows.max()
+                min_col, max_col = cols.min(), cols.max()
+
+                # Extract the square region
+                square = grid_3d[i, min_row:max_row+1, min_col:max_col+1].copy()
+                # Mirror along the anti-diagonal
+                mirrored = np.flip((np.rot90(square)),1)
+                # Replace the original square with the mirrored one
+                grid_3d[i, min_row:max_row+1, min_col:max_col+1] = mirrored
+
+        return grid_3d
+
+    def copy_paste(self, grid, selection, shift_x, shift_y):
+        """
+        Shift the selected cells in the grid by (shift_x, shift_y) without using loops.
+        """
+        grid_3d = create_grid3d(grid, selection)
+
+        # Get the indices where the selection is True
+        layer_idxs, old_row_idxs, old_col_idxs = np.where(selection)
+
+        # Compute the new coordinates after shifting
+        new_row_idxs = old_row_idxs + shift_y  # Shift rows (vertical)
+        new_col_idxs = old_col_idxs + shift_x  # Shift columns (horizontal)
+
+        # Filter out coordinates that are out of bounds
+        valid_mask = (
+            (new_row_idxs >= 0) & (new_row_idxs < grid_3d.shape[1]) &
+            (new_col_idxs >= 0) & (new_col_idxs < grid_3d.shape[2])
+        )
+
+        # Apply the valid mask to indices and coordinates
+        layer_idxs = layer_idxs[valid_mask]
+        old_row_idxs = old_row_idxs[valid_mask]
+        old_col_idxs = old_col_idxs[valid_mask]
+        new_row_idxs = new_row_idxs[valid_mask]
+        new_col_idxs = new_col_idxs[valid_mask]
+
+        # Get the values to copy
+        values = grid_3d[layer_idxs, old_row_idxs, old_col_idxs]
+
+        # Copy the values to the new positions
+        grid_3d[layer_idxs, new_row_idxs, new_col_idxs] = values
+
+        return grid_3d
+    
+
+    def copy_sum(self, grid, selection, shift_x, shift_y):
+        """
+        Shift the selected cells in the grid by (shift_x, shift_y) without using loops.
+        """
+        grid_3d = create_grid3d(grid, selection)
+
+        # Get the indices where the selection is True
+        layer_idxs, old_row_idxs, old_col_idxs = np.where(selection)
+
+        # Compute the new coordinates after shifting
+        new_row_idxs = old_row_idxs + shift_y  # Shift rows (vertical)
+        new_col_idxs = old_col_idxs + shift_x  # Shift columns (horizontal)
+
+        # Filter out coordinates that are out of bounds
+        valid_mask = (
+            (new_row_idxs >= 0) & (new_row_idxs < grid_3d.shape[1]) &
+            (new_col_idxs >= 0) & (new_col_idxs < grid_3d.shape[2])
+        )
+
+        # Apply the valid mask to indices and coordinates
+        layer_idxs = layer_idxs[valid_mask]
+        old_row_idxs = old_row_idxs[valid_mask]
+        old_col_idxs = old_col_idxs[valid_mask]
+        new_row_idxs = new_row_idxs[valid_mask]
+        new_col_idxs = new_col_idxs[valid_mask]
+
+        # Get the values to copy
+        values = grid_3d[layer_idxs, old_row_idxs, old_col_idxs]
+
+        # Copy the values to the new positions
+        np.add.at(grid_3d, (layer_idxs, new_row_idxs, new_col_idxs), values)
+
+        return grid_3d
+    
+    def cut_paste(self, grid, selection, shift_x, shift_y):
+        """
+        Shift the selected cells in the grid by (shift_x, shift_y) without using loops.
+        """
+        grid_3d = create_grid3d(grid, selection)
+
+        # Get the indices where the selection is True
+        layer_idxs, old_row_idxs, old_col_idxs = np.where(selection)
+
+        # Compute the new coordinates after shifting
+        new_row_idxs = old_row_idxs + shift_y  # Shift rows (vertical)
+        new_col_idxs = old_col_idxs + shift_x  # Shift columns (horizontal)
+
+        # Filter out coordinates that are out of bounds
+        valid_mask = (
+            (new_row_idxs >= 0) & (new_row_idxs < grid_3d.shape[1]) &
+            (new_col_idxs >= 0) & (new_col_idxs < grid_3d.shape[2])
+        )
+
+        # Get the values to move
+        values = grid_3d[layer_idxs[valid_mask], old_row_idxs[valid_mask], old_col_idxs[valid_mask]]
+
+        # Clear the original positions
+        grid_3d[layer_idxs, old_row_idxs, old_col_idxs] = 0
+
+        # Assign the values to the new positions
+        grid_3d[layer_idxs[valid_mask], new_row_idxs[valid_mask], new_col_idxs[valid_mask]] = values
+
+        return grid_3d
+
+
+    def cut_sum(self, grid, selection, shift_x, shift_y):
+        """
+        Shift the selected cells in the grid by (shift_x, shift_y) without using loops.
+        """
+        grid_3d = create_grid3d(grid, selection)
+
+        # Get the indices where the selection is True
+        layer_idxs, old_row_idxs, old_col_idxs = np.where(selection)
+
+        # Compute the new coordinates after shifting
+        new_row_idxs = old_row_idxs + shift_y  # Shift rows (vertical)
+        new_col_idxs = old_col_idxs + shift_x  # Shift columns (horizontal)
+
+        # Filter out coordinates that are out of bounds
+        valid_mask = (
+            (new_row_idxs >= 0) & (new_row_idxs < grid_3d.shape[1]) &
+            (new_col_idxs >= 0) & (new_col_idxs < grid_3d.shape[2])
+        )
+
+        # Get the values to move
+        values = grid_3d[layer_idxs[valid_mask], old_row_idxs[valid_mask], old_col_idxs[valid_mask]]
+
+        # Clear the original positions
+        grid_3d[layer_idxs, old_row_idxs, old_col_idxs] = 0
+
+        # Paste the values to the new positions adding them to the existing values
+        np.add.at(grid_3d, (layer_idxs[valid_mask], new_row_idxs[valid_mask], new_col_idxs[valid_mask]), values)
+
+        return grid_3d
+    
+
+    def change_background_color(self, grid, selection, new_color):
+        '''
+        Change the background color of the grid to the specified color.
+        '''
+    
+        grid3d = create_grid3d(grid, selection)
+        color_selector = ColorSelector()
+        background_color = color_selector.mostcolor(grid) # Get the most common color in the grid
+        grid3d[grid3d == background_color] = new_color # Change the background color to the specified color
+
+        if check_color(new_color) == False: # Check if the color is valid
+            return grid3d
+        
+        return grid3d
+    
+    def change_selection_to_background_color(self, grid, selection):
+        '''
+        Change the selected cells in the grid to the background color.
+        ''' 
+        color_selector = ColorSelector()
+        background_color = color_selector.mostcolor(grid)
+        grid_3d = create_grid3d(grid, selection)
+        grid_3d[selection == 1] = background_color
+
+        return grid_3d
+
+    def vupscale(self, grid, selection, scale_factor):
+        """
+        Upscale the selection in the grid by a specified scale factor, 
+        and cap the upscaled selection to match the original size.
+        """
+        # Create a 3D grid representation
+        selection_3d_grid = create_grid3d(grid, selection)
+        depth, original_rows, original_cols = np.shape(selection)
+
+        # Perform upscaling by repeating elements along rows
+        upscaled_selection = np.repeat(selection, scale_factor, axis=1)
+        upscaled_selection_3d_grid = np.repeat(selection_3d_grid, scale_factor, axis=1)
+
+        # Calculate row boundaries for capping
+        if original_rows % 2 == 0:
+            half_rows_top, half_rows_bottom = original_rows // 2, original_rows // 2
+        else:
+            half_rows_top, half_rows_bottom = original_rows // 2 + 1, original_rows // 2
+
+        # Initialize arrays for capped selection and grid
+        capped_selection = np.zeros((depth, original_rows, original_cols), dtype=bool)
+        capped_upscaled_grid = np.zeros((depth, original_rows, original_cols))
+
+        for layer_idx in range(depth):
+            # Compute center of mass for the original and upscaled selection
+            original_com = center_of_mass(selection[layer_idx])[0]
+            upscaled_com = center_of_mass(upscaled_selection[layer_idx])[0]
+
+            # Determine bounds for capping
+            lower_bound = min(int(upscaled_com + half_rows_bottom), original_rows * scale_factor)
+            upper_bound = max(int(upscaled_com - half_rows_top), 0)
+
+            # Adjust bounds if out of range
+            if lower_bound >= original_rows * scale_factor:
+                lower_bound = original_rows * scale_factor
+                upper_bound = lower_bound - original_rows
+            elif upper_bound <= 0:
+                upper_bound = 0
+                lower_bound = upper_bound + original_rows
+
+            # Apply capping and recalculate center of mass
+            capped_selection[layer_idx] = upscaled_selection[layer_idx, upper_bound:lower_bound, :]
+            capped_com = center_of_mass(capped_selection[layer_idx])[0]
+
+            # Adjust bounds based on center of mass difference
+            offset = capped_com - original_com
+            lower_bound += offset
+            upper_bound += offset
+
+            # Reapply bounds check
+            if lower_bound >= original_rows * scale_factor:
+                lower_bound = original_rows * scale_factor
+                upper_bound = lower_bound - original_rows
+            elif upper_bound <= 0:
+                upper_bound = 0
+                lower_bound = upper_bound + original_rows
+
+            # Final capping
+            capped_selection[layer_idx] = upscaled_selection[layer_idx, upper_bound:lower_bound, :]
+            capped_upscaled_grid[layer_idx] = upscaled_selection_3d_grid[layer_idx, upper_bound:lower_bound, :]
+
+        # Update the original grid with the capped selection
+        selection_3d_grid[selection == 1] = 0
+        selection_3d_grid[capped_selection] = capped_upscaled_grid[capped_selection].ravel()
+
+        return selection_3d_grid
+
+  
+    def hupscale(self, grid, selection, scale_factor):
+        """
+        Upscale the selection in the grid horizontally by a specified scale factor,
+        and cap the upscaled selection to match the original size.
+        """
+        # Create a 3D grid representation
+        selection_3d_grid = create_grid3d(grid, selection)
+        depth, original_rows, original_cols = selection.shape
+
+        # Perform upscaling by repeating elements along columns
+        upscaled_selection = np.repeat(selection, scale_factor, axis=2)
+        upscaled_selection_3d_grid = np.repeat(selection_3d_grid, scale_factor, axis=2)
+        upscaled_cols = upscaled_selection.shape[2]
+
+        # Calculate column boundaries for capping
+        if original_cols % 2 == 0:
+            half_cols_left, half_cols_right = original_cols // 2, original_cols // 2
+        else:
+            half_cols_left, half_cols_right = original_cols // 2 + 1, original_cols // 2
+
+        # Initialize arrays for capped selection and grid
+        capped_selection = np.zeros((depth, original_rows, original_cols), dtype=bool)
+        capped_upscaled_grid = np.zeros((depth, original_rows, original_cols))
+
+        for layer_idx in range(depth):
+            # Compute center of mass for the original and upscaled selection
+            original_com = center_of_mass(selection[layer_idx])[1]
+            upscaled_com = center_of_mass(upscaled_selection[layer_idx])[1]
+
+            # Determine bounds for capping
+            lower_bound = min(int(upscaled_com + half_cols_right), upscaled_cols)
+            upper_bound = max(int(upscaled_com - half_cols_left), 0)
+
+            # Adjust bounds if out of range
+            if lower_bound >= upscaled_cols:
+                lower_bound = upscaled_cols
+                upper_bound = lower_bound - original_cols
+            elif upper_bound <= 0:
+                upper_bound = 0
+                lower_bound = upper_bound + original_cols
+
+            # Apply capping and recalculate center of mass
+            capped_selection[layer_idx] = upscaled_selection[layer_idx, :, upper_bound:lower_bound]
+            capped_com = center_of_mass(capped_selection[layer_idx])[1]
+
+            # Adjust bounds based on center of mass difference
+            offset = int(capped_com - original_com)
+            lower_bound += offset
+            upper_bound += offset
+
+            # Reapply bounds check
+            if lower_bound >= upscaled_cols:
+                lower_bound = upscaled_cols
+                upper_bound = lower_bound - original_cols
+            elif upper_bound <= 0:
+                upper_bound = 0
+                lower_bound = upper_bound + original_cols
+
+            # Final capping
+            capped_selection[layer_idx] = upscaled_selection[layer_idx, :, upper_bound:lower_bound]
+            capped_upscaled_grid[layer_idx] = upscaled_selection_3d_grid[layer_idx, :, upper_bound:lower_bound]
+
+        # Update the original grid with the capped selection
+        selection_3d_grid[selection == 1] = 0
+        capped_mask = capped_selection.astype(bool)
+        selection_3d_grid[capped_mask] = capped_upscaled_grid[capped_mask].ravel()
+
+        return selection_3d_grid
+
+
+    def fill_bounding_rectangle_with_color(self, grid, selection, color):
+        '''
+        Fill the bounding rectangle around the selection with the specified color.
+        '''
+        if check_color(color) == False:
+            return grid
+        grid_3d = create_grid3d(grid, selection)
+        bounding_rectangle = find_bounding_rectangle(selection)
+        grid_3d[bounding_rectangle & (~selection)] = color
+        return grid_3d
+    
+    def fill_bounding_square_with_color(self, grid, selection, color):
+        '''
+        Fill the bounding square around the selection with the specified color.
+        '''
+        if check_color(color) == False:
+            return grid
+        grid_3d = create_grid3d(grid, selection)
+        bounding_square = find_bounding_square(selection)
+        grid_3d[bounding_square & (~selection)] = color
+        return grid_3d
+    
+    def mirror_horizontally(self, grid, selection):
+        '''
+        Mirrors the selection horizontally out of the original grid. Works only id columns < 15.
+        '''
+        d, rows, cols = np.shape(selection)
+        if cols > 15:
+            return grid
+        grid_3d = create_grid3d(grid, selection)
+        new_grid_3d = np.zeros((d, rows, cols * 2))
+        new_grid_3d[:, :, :cols] = grid_3d
+        new_grid_3d[:, :, cols:] = np.flip(grid_3d, axis=2)
+        flipped_selection = np.flip(selection, axis=2)
+        new_grid_3d[:, :, cols:][~flipped_selection] = 0
+        return new_grid_3d
+    
+    def mirror_vertically(self, grid, selection):
+        '''
+        Mirrors the selection vertically out of the original grid. Works only id rows < 15.
+        '''
+        d, rows, cols = np.shape(selection)
+        if rows > 15:
+            return grid
+        grid_3d = create_grid3d(grid, selection)
+        new_grid_3d = np.zeros((d, rows * 2, cols))
+        new_grid_3d[:, :rows, :] = grid_3d
+        new_grid_3d[:, rows:, :] = np.flip(grid_3d, axis=1)
+        flipped_selection = np.flip(selection, axis=1)
+        new_grid_3d[:, rows:, :][~flipped_selection] = 0
+        return new_grid_3d
+    
+    def duplicate_horizontally(self, grid, selection):
+        """
+        Duplicate the selection horizontally out of the original grid. Works only if columns < 15.
+        """
+        d, rows, cols = np.shape(selection)
+        if cols > 15:
+            return grid
+        grid_3d = create_grid3d(grid, selection)
+        new_grid_3d = np.zeros((d, rows, cols * 2))
+        new_grid_3d[:, :, :cols] = grid_3d
+        new_grid_3d[:, :, cols:][selection] = grid_3d[selection]
+        return new_grid_3d
+    
+    def duplicate_vertically(self, grid, selection):
+        """
+        Duplicate the selection vertically out of the original grid. Works only if rows < 15.
+        """
+        d, rows, cols = np.shape(selection)
+        if rows > 15:
+            return grid
+        grid_3d = create_grid3d(grid, selection)
+        new_grid_3d = np.zeros((d, rows * 2, cols))
+        new_grid_3d[:, :rows, :] = grid_3d
+        new_grid_3d[:, rows:, :][selection] = grid_3d[selection]
+        return new_grid_3d
+    
+    def copy_paste_vertically(self, grid, selection):
+        """
+        For each mask in the selection, copy its selected area and paste it upwards and downwards
+        as many times as possible within the grid bounds.
+        """
+        grid_3d = create_grid3d(grid, selection)
+        n_masks, height_of_grid, width_of_grid = grid_3d.shape
+
+        # Identify rows with at least one '1' in each mask
+        rows_with_one = np.any(selection == 1, axis=2)  # Shape: (n_masks, rows)
+
+        # Initialize arrays for first and last rows containing '1's
+        first_rows = np.full(n_masks, -1)
+        last_rows = np.full(n_masks, -1)
+
+        # Find first and last rows with '1's in each mask
+        for idx in range(n_masks):
+            row_indices = np.where(rows_with_one[idx])[0]
+            if row_indices.size > 0:
+                first_rows[idx] = row_indices[0]
+                last_rows[idx] = row_indices[-1]
+
+        # Calculate the height of the selection per mask
+        selection_height = last_rows - first_rows + 1  # Shape: (n_masks,)
+        # Calculate factors per mask
+        factor_up = np.ceil(first_rows / selection_height).astype(int)
+        factor_down = np.ceil((height_of_grid - last_rows - 1) / selection_height).astype(int)
+        # Initialize the final transformation
+        final_transformation = grid_3d.copy()
+
+        # Loop over each mask
+        for idx in range(n_masks):
+            if selection_height[idx] <= 0:
+                # Skip masks with no selection
+                continue
+
+            # Get the grid and selection for the current mask
+            grid_layer = final_transformation[idx]
+            selection_layer = selection[idx]
+            # Reshape to 3D arrays to match the input of copy_paste
+            grid_layer_3d = np.expand_dims(grid_layer, axis=0)
+            selection_layer_3d = np.expand_dims(selection_layer, axis=0)
+
+            # Copy-paste upwards
+            for i in range(factor_up[idx]):
+                shift = -(i+1) * selection_height[idx]
+                # Perform the copy-paste
+                grid_layer_3d = self.copy_paste(grid_layer_3d, selection_layer_3d, 0, shift) #todo verify this part
+            # Copy-paste downwards
+            for i in range(factor_down[idx]):
+                shift = (i+1) * selection_height[idx]
+                # Perform the copy-paste
+                grid_layer_3d = self.copy_paste(grid_layer_3d, selection_layer_3d, 0, shift)
+
+            # Remove the extra dimension and update the final transformation
+            final_transformation[idx] = grid_layer_3d[0]
+
+        return final_transformation
+
+    def copy_paste_horizontally(self, grid, selection):
+        """
+        For each mask in the selection, copy its selected area and paste it leftwards and rightwards
+        as many times as possible within the grid bounds.
+        """
+        grid_3d = create_grid3d(grid, selection)
+        n_masks, height_of_grid, width_of_grid = grid_3d.shape
+    
+        # Identify columns with at least one '1' in each mask
+        columns_with_one = np.any(selection == 1, axis=1)  # Shape: (n_masks, columns)
+    
+        # Initialize arrays for first and last columns containing '1's
+        first_cols = np.full(n_masks, -1)
+        last_cols = np.full(n_masks, -1)
+    
+        # Find first and last columns with '1's in each mask
+        for idx in range(n_masks):
+            col_indices = np.where(columns_with_one[idx])[0]
+            if col_indices.size > 0:
+                first_cols[idx] = col_indices[0]
+                last_cols[idx] = col_indices[-1]
+    
+        # Calculate the width of the selection per mask
+        selection_width = last_cols - first_cols + 1  # Shape: (n_masks,)
+        # Calculate factors per mask
+        factor_left = np.ceil(first_cols / selection_width).astype(int)
+        factor_right = np.ceil((width_of_grid - last_cols - 1) / selection_width).astype(int)
+        # Initialize the final transformation
+        final_transformation = grid_3d.copy()
+    
+        # Loop over each mask
+        for idx in range(n_masks):
+            if selection_width[idx] <= 0:
+                # Skip masks with no selection
+                continue
+    
+            # Get the grid and selection for the current mask
+            grid_layer = final_transformation[idx]
+            selection_layer = selection[idx]
+            # Reshape to 3D arrays to match the input of copy_paste
+            grid_layer_3d = np.expand_dims(grid_layer, axis=0)
+            selection_layer_3d = np.expand_dims(selection_layer, axis=0)
+    
+            # Copy-paste leftwards
+            for i in range(factor_left[idx]):
+                shift = -(i + 1) * selection_width[idx]
+                # Perform the copy-paste
+                grid_layer_3d = self.copy_paste(grid_layer_3d, selection_layer_3d, shift, 0)
+            # Copy-paste rightwards
+            for i in range(factor_right[idx]):
+                shift = (i + 1) * selection_width[idx]
+                # Perform the copy-paste
+                grid_layer_3d = self.copy_paste(grid_layer_3d, selection_layer_3d, shift, 0)
+    
+            # Remove the extra dimension and update the final transformation
+            final_transformation[idx] = grid_layer_3d[0]
+    
+        return final_transformation